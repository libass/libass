--- conflicted
+++ resolved
@@ -39,141 +39,10 @@
     FcCharSet *charset;
 
     if (!pat)
-<<<<<<< HEAD
-        goto error;
-
-    if (!treat_family_as_pattern) {
-        FcPatternAddString(pat, FC_FAMILY, (const FcChar8 *) family);
-
-        // In SSA/ASS fonts are sometimes referenced by their "full name",
-        // which is usually a concatenation of family name and font
-        // style (ex. Ottawa Bold). Full name is available from
-        // FontConfig pattern element FC_FULLNAME, but it is never
-        // used for font matching.
-        // Therefore, I'm removing words from the end of the name one
-        // by one, and adding shortened names to the pattern. It seems
-        // that the first value (full name in this case) has
-        // precedence in matching.
-        // An alternative approach could be to reimplement FcFontSort
-        // using FC_FULLNAME instead of FC_FAMILY.
-        family_cnt = 1;
-        {
-            char *s = strdup(family);
-            char *p = s + strlen(s);
-            while (--p > s)
-                if (*p == ' ' || *p == '-') {
-                    *p = '\0';
-                    FcPatternAddString(pat, FC_FAMILY, (const FcChar8 *) s);
-                    ++family_cnt;
-                }
-            free(s);
-        }
-    }
-    FcPatternAddBool(pat, FC_OUTLINE, FcTrue);
-    FcPatternAddInteger(pat, FC_SLANT, italic);
-    FcPatternAddInteger(pat, FC_WEIGHT, bold);
-
-    FcDefaultSubstitute(pat);
-
-    rc = FcConfigSubstitute(priv->config, pat, FcMatchPattern);
-    if (!rc)
-        goto error;
-    /* Fontconfig defaults include a language setting, which it sets based on
-     * some environment variables or defaults to "en". Unset this as we don't
-     * know the real language, and because some some attached fonts lack
-     * non-ascii characters included in fontconfig's list of characters
-     * required for English support and therefore don't match the lang=en
-     * criterion.
-     */
-    FcPatternDel(pat, "lang");
-
-    fsorted = FcFontSort(priv->config, pat, FcFalse, NULL, &result);
-    ffullname = match_fullname(library, priv, family, bold, italic);
-    if (!fsorted || !ffullname)
-        goto error;
-
-    fset = FcFontSetCreate();
-    for (curf = 0; curf < ffullname->nfont; ++curf) {
-        FcPattern *curp = ffullname->fonts[curf];
-        FcPatternReference(curp);
-        FcFontSetAdd(fset, curp);
-    }
-    for (curf = 0; curf < fsorted->nfont; ++curf) {
-        FcPattern *curp = fsorted->fonts[curf];
-        FcPatternReference(curp);
-        FcFontSetAdd(fset, curp);
-    }
-
-    for (curf = 0; curf < fset->nfont; ++curf) {
-        FcPattern *curp = fset->fonts[curf];
-
-        result = FcPatternGetBool(curp, FC_OUTLINE, 0, &r_outline);
-        if (result != FcResultMatch)
-            continue;
-        if (r_outline != FcTrue)
-            continue;
-        if (!code)
-            break;
-        result = FcPatternGetCharSet(curp, FC_CHARSET, 0, &r_charset);
-        if (result != FcResultMatch)
-            continue;
-        if (FcCharSetHasChar(r_charset, code))
-            break;
-    }
-
-    if (curf >= fset->nfont)
-        goto error;
-
-    if (!treat_family_as_pattern) {
-        // Remove all extra family names from original pattern.
-        // After this, FcFontRenderPrepare will select the most relevant family
-        // name in case there are more than one of them.
-        for (; family_cnt > 1; --family_cnt)
-            FcPatternRemove(pat, FC_FAMILY, family_cnt - 1);
-    }
-
-    rpat = FcFontRenderPrepare(priv->config, pat, fset->fonts[curf]);
-    if (!rpat)
-        goto error;
-
-    result = FcPatternGetInteger(rpat, FC_INDEX, 0, &r_index);
-    if (result != FcResultMatch)
-        goto error;
-    *index = r_index;
-
-    result = FcPatternGetString(rpat, FC_FILE, 0, &r_file);
-    if (result != FcResultMatch)
-        goto error;
-    retval = strdup((const char *) r_file);
-
-    result = FcPatternGetString(rpat, FC_FAMILY, 0, &r_family);
-    if (result != FcResultMatch)
-        r_family = NULL;
-
-    result = FcPatternGetString(rpat, FC_FULLNAME, 0, &r_fullname);
-    if (result != FcResultMatch)
-        r_fullname = NULL;
-
-    if (!treat_family_as_pattern &&
-        !(r_family && strcasecmp((const char *) r_family, family) == 0) &&
-        !(r_fullname && strcasecmp((const char *) r_fullname, family) == 0)) {
-        char *fallback = (char *) (r_fullname ? r_fullname : r_family);
-        if (code) {
-            ass_msg(library, MSGL_WARN,
-                    "fontconfig: cannot find glyph U+%04X in font '%s', falling back to '%s'",
-                    (unsigned int)code, family, fallback);
-        } else {
-            ass_msg(library, MSGL_WARN,
-                    "fontconfig: cannot find font '%s', falling back to '%s'",
-                    family, fallback);
-        }
-    }
-=======
         return 1;
 
     if (code == 0)
         return 1;
->>>>>>> e588702a
 
     FcResult result = FcPatternGetCharSet(pat, FC_CHARSET, 0, &charset);
     if (result != FcResultMatch)
