AM_CFLAGS = -std=gnu99 -Wall -Wextra -Wno-sign-compare -Wno-unused-parameter \
            -Werror-implicit-function-declaration -Wstrict-prototypes        \
            -Wpointer-arith -Wredundant-decls

LIBASS_LT_CURRENT = 5
LIBASS_LT_REVISION = 0
LIBASS_LT_AGE = 0

.asm.lo:
	$(LIBTOOL) --quiet --mode=compile $(AS) $(ASFLAGS) -o $@ $< -prefer-non-pic

.S.lo:
	$(LIBTOOL) --quiet --mode=compile $(AS) $(ASFLAGS)-o $@ $< -prefer-non-pic

SRC_INTEL = x86/blend_bitmaps.asm x86/cpuid.asm
SRC_INTEL64 = x86/be_blur.asm

lib_LTLIBRARIES = libass.la
libass_la_SOURCES = ass.c ass_cache.c ass_font.c ass_fontselect.c ass_render.c \
                    ass_utils.c ass_bitmap.c ass_library.c ass_bitmap.h \
                    ass_cache.h ass_fontselect.h ass_font.h ass.h \
                    ass_library.h ass_types.h ass_utils.h ass_drawing.c \
                    ass_drawing.h ass_cache_template.h ass_render.h \
                    ass_parse.c ass_parse.h ass_render_api.c ass_shaper.c \
<<<<<<< HEAD
                    ass_shaper.h ass_strtod.c

libass_la_LDFLAGS = -no-undefined -version-info $(LIBASS_LT_CURRENT):$(LIBASS_LT_REVISION):$(LIBASS_LT_AGE)
=======
                    ass_shaper.h ass_strtod.c ass_fontconfig.c ass_fontconfig.h
libass_la_LDFLAGS = -version-info $(LIBASS_LT_CURRENT):$(LIBASS_LT_REVISION):$(LIBASS_LT_AGE)
>>>>>>> e588702a
libass_la_LDFLAGS += -export-symbols $(srcdir)/libass.sym

if ASM
if INTEL
AS = "yasm"
libass_la_SOURCES += $(SRC_INTEL)
if X86
ASFLAGS += -DARCH_X86_64=0 -m x86
if MACHO
ASFLAGS += -f macho32 -DPREFIX
endif
if ELF
ASFLAGS += -f elf
endif
if WIN32
ASFLAGS += -f win32 -DPREFIX
endif
endif
if X64
libass_la_SOURCES += $(SRC_INTEL64)
ASFLAGS += -DARCH_X86_64=1 -m amd64
if MACHO
ASFLAGS += -f macho64 -DPREFIX
endif
if ELF
ASFLAGS += -f elf
endif
if WIN32
ASFLAGS += -f win64
endif
endif
endif
endif

assheadersdir = $(includedir)/ass
dist_assheaders_HEADERS = ass.h ass_types.h

EXTRA_DIST = libass.sym<|MERGE_RESOLUTION|>--- conflicted
+++ resolved
@@ -22,14 +22,9 @@
                     ass_library.h ass_types.h ass_utils.h ass_drawing.c \
                     ass_drawing.h ass_cache_template.h ass_render.h \
                     ass_parse.c ass_parse.h ass_render_api.c ass_shaper.c \
-<<<<<<< HEAD
-                    ass_shaper.h ass_strtod.c
+                    ass_shaper.h ass_strtod.c ass_fontconfig.c ass_fontconfig.h
 
 libass_la_LDFLAGS = -no-undefined -version-info $(LIBASS_LT_CURRENT):$(LIBASS_LT_REVISION):$(LIBASS_LT_AGE)
-=======
-                    ass_shaper.h ass_strtod.c ass_fontconfig.c ass_fontconfig.h
-libass_la_LDFLAGS = -version-info $(LIBASS_LT_CURRENT):$(LIBASS_LT_REVISION):$(LIBASS_LT_AGE)
->>>>>>> e588702a
 libass_la_LDFLAGS += -export-symbols $(srcdir)/libass.sym
 
 if ASM
