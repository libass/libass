--- conflicted
+++ resolved
@@ -128,7 +128,6 @@
     ASS_RenderPriv *render_priv;
 } ASS_Event;
 
-<<<<<<< HEAD
 /**
  * Support for (xy-)vsfilter mangled colors
  *
@@ -194,8 +193,6 @@
     YCBCR_FCC_TV,
     YCBCR_FCC_PC
 } ASS_YCbCrMatrix;
-=======
->>>>>>> e588702a
 
 /*
  * ass track represent either an external script or a matroska subtitle stream
