--- conflicted
+++ resolved
@@ -74,16 +74,10 @@
 void ass_font_set_size(ASS_Font *font, double size);
 void ass_font_get_asc_desc(ASS_Font *font, uint32_t ch, int *asc,
                            int *desc);
-<<<<<<< HEAD
-int ass_font_get_index(void *fcpriv, ASS_Font *font, uint32_t symbol,
-                       int *face_index, int *glyph_index);
-uint32_t ass_font_index_magic(FT_Face face, uint32_t symbol);
-FT_Glyph ass_font_get_glyph(void *fontconfig_priv, ASS_Font *font,
-=======
 int ass_font_get_index(ASS_FontSelector *fontsel, ASS_Font *font,
                        uint32_t symbol, int *face_index, int *glyph_index);
+uint32_t ass_font_index_magic(FT_Face face, uint32_t symbol);
 FT_Glyph ass_font_get_glyph(ASS_Font *font,
->>>>>>> e588702a
                             uint32_t ch, int face_index, int index,
                             ASS_Hinting hinting, int deco);
 FT_Vector ass_font_get_kerning(ASS_Font *font, uint32_t c1, uint32_t c2);
