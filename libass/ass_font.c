--- conflicted
+++ resolved
@@ -76,7 +76,6 @@
     }
 }
 
-<<<<<<< HEAD
 /**
  * Adjust char index if the charmap is weird
  * (currently just MS Symbol)
@@ -104,8 +103,6 @@
     return -1;
 }
 
-=======
->>>>>>> e588702a
 static void buggy_font_workaround(FT_Face face)
 {
     // Some fonts have zero Ascender/Descender fields in 'hhea' table.
