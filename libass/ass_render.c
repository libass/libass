--- conflicted
+++ resolved
@@ -2569,14 +2569,10 @@
         && !render_priv->settings.frame_height)
         return 1;               // library not initialized
 
-<<<<<<< HEAD
-    if (!render_priv->fontconfig_priv)
-=======
     if (render_priv->library != track->library)
         return 1;
 
     if (!render_priv->fontselect)
->>>>>>> e588702a
         return 1;
 
     free_list_clear(render_priv);
